--- conflicted
+++ resolved
@@ -233,13 +233,8 @@
 
     Args:
         query: Optional description or additional instructions for content generation
-<<<<<<< HEAD
         resume_content: Optional string containing resume text content
         github_token: Optional GitHub personal access token
-=======
-        resume_content: String containing resume text content
-        github_token: GitHub personal access token
->>>>>>> e216ef48
         llm: Optional LLM instance to use (will create new one if not provided)
     """
     llm = llm or TogetherLLM(temperature=0.7)
